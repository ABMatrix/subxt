// Copyright 2019-2022 Parity Technologies (UK) Ltd.
// This file is part of subxt.
//
// subxt is free software: you can redistribute it and/or modify
// it under the terms of the GNU General Public License as published by
// the Free Software Foundation, either version 3 of the License, or
// (at your option) any later version.
//
// subxt is distributed in the hope that it will be useful,
// but WITHOUT ANY WARRANTY; without even the implied warranty of
// MERCHANTABILITY or FITNESS FOR A PARTICULAR PURPOSE.  See the
// GNU General Public License for more details.
//
// You should have received a copy of the GNU General Public License
// along with subxt.  If not, see <http://www.gnu.org/licenses/>.

//! Example verified against polkadot 0.9.18-4542a603cc-aarch64-macos.

#![allow(clippy::redundant_clone)]

#[subxt::subxt(
<<<<<<< HEAD
    runtime_metadata_path = "../artifacts/polkadot_metadata.scale",
=======
    runtime_metadata_path = "examples/polkadot_metadata.scale",

>>>>>>> 24317b43
    // We can add (certain) custom derives to the generated types by providing
    // a comma separated list to the below attribute. Most useful for adding `Clone`.
    // The derives that we can add ultimately is limited to the traits that the base
    // types relied upon by the codegen implement.
    derive_for_all_types = "Clone, PartialEq",

    // To apply derives to specific generated types, add a `derive_for_type` per type,
    // mapping the type path to the derives which should be added for that type only.
    // Note that these derives will be in addition to those specified above in
    // `derive_for_all_types`
    derive_for_type(type = "frame_support::PalletId", derive = "Eq, Ord, PartialOrd"),
    derive_for_type(type = "sp_runtime::ModuleError", derive = "Eq, Hash"),
)]
pub mod polkadot {}

use polkadot::runtime_types::frame_support::PalletId;

#[tokio::main]
async fn main() -> Result<(), Box<dyn std::error::Error>> {
    let pallet_id = PalletId([1u8; 8]);
    let _ = pallet_id.clone();
    Ok(())
}<|MERGE_RESOLUTION|>--- conflicted
+++ resolved
@@ -19,12 +19,7 @@
 #![allow(clippy::redundant_clone)]
 
 #[subxt::subxt(
-<<<<<<< HEAD
     runtime_metadata_path = "../artifacts/polkadot_metadata.scale",
-=======
-    runtime_metadata_path = "examples/polkadot_metadata.scale",
-
->>>>>>> 24317b43
     // We can add (certain) custom derives to the generated types by providing
     // a comma separated list to the below attribute. Most useful for adding `Clone`.
     // The derives that we can add ultimately is limited to the traits that the base
