--- conflicted
+++ resolved
@@ -38,29 +38,21 @@
 sp-version = { version = "2.0.0-rc6", package = "sp-version" }
 pallet-indices = { version = "2.0.0-rc6", package = "pallet-indices" }
 hex = "0.4.2"
-<<<<<<< HEAD
-sp-std = "2.0.0-rc5"
-application-crypto = { version = "2.0.0-rc5", package = "sp-application-crypto", default-features = false }
-sp-finality-grandpa = "2.0.0-rc5"
-sp-consensus-babe = "0.8.0-rc5"
-pallet-im-online = "2.0.0-rc5"
-sp-authority-discovery = "2.0.0-rc5"
-pallet-staking = "2.0.0-rc5"
 
-sp-rpc = { version = "2.0.0-rc5", package = "sp-rpc" }
-sp-core = { version = "2.0.0-rc5", package = "sp-core" }
-sc-rpc-api = { version = "0.8.0-rc5", package = "sc-rpc-api" }
-sp-transaction-pool = { version = "2.0.0-rc5", package = "sp-transaction-pool" }
-substrate-subxt-client = { version = "0.3.0", path = "client", optional = true }
-substrate-subxt-proc-macro = { version = "0.11.0", path = "proc-macro" }
-=======
+sp-std = "2.0.0-rc6"
+application-crypto = { version = "2.0.0-rc6", package = "sp-application-crypto", default-features = false }
+sp-finality-grandpa = "2.0.0-rc6"
+sp-consensus-babe = "0.8.0-rc6"
+pallet-im-online = "2.0.0-rc6"
+sp-authority-discovery = "2.0.0-rc6"
+pallet-staking = "2.0.0-rc6"
+
 sp-rpc = { version = "2.0.0-rc6", package = "sp-rpc" }
 sp-core = { version = "2.0.0-rc6", package = "sp-core" }
 sc-rpc-api = { version = "0.8.0-rc6", package = "sc-rpc-api" }
 sp-transaction-pool = { version = "2.0.0-rc6", package = "sp-transaction-pool" }
 substrate-subxt-client = { version = "0.4.0", path = "client", optional = true }
 substrate-subxt-proc-macro = { version = "0.12.0", path = "proc-macro" }
->>>>>>> e85d01ed
 
 [dev-dependencies]
 async-std = { version = "1.6.3", features = ["attributes"] }
