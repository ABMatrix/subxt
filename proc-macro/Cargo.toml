[package]
name = "substrate-subxt-proc-macro"
version = "0.9.0"
authors = ["David Craven <david@craven.ch>", "Parity Technologies <admin@parity.io>"]
edition = "2018"
autotests = false

license = "GPL-3.0"
repository = "https://github.com/paritytech/substrate-subxt"
documentation = "https://docs.rs/substrate-subxt"
homepage = "https://www.parity.io/"
description = "Derive calls, events, storage and tests for interacting Substrate modules with substrate-subxt"

[lib]
proc-macro = true

[dependencies]
heck = "0.3.1"
proc-macro2 = "1.0.18"
proc-macro-crate = "0.1.4"
proc-macro-error = "1.0.2"
quote = "1.0.7"
syn = "1.0.33"
synstructure = "0.12.4"

[dev-dependencies]
async-std = { version = "=1.5.0", features = ["attributes"] }
codec = { package = "parity-scale-codec", version = "1.3.1", features = ["derive"] }
env_logger = "0.7.1"
pretty_assertions = "0.6.1"
<<<<<<< HEAD
sp-keyring = { version = "2.0.0-rc4", package = "sp-keyring" }
=======
sp-keyring = "2.0.0-rc4"
>>>>>>> 4265dd6a
substrate-subxt = { path = ".." }
trybuild = "1.0.30"

[[test]]
name = "balances"
path = "tests/balances.rs"<|MERGE_RESOLUTION|>--- conflicted
+++ resolved
@@ -28,11 +28,7 @@
 codec = { package = "parity-scale-codec", version = "1.3.1", features = ["derive"] }
 env_logger = "0.7.1"
 pretty_assertions = "0.6.1"
-<<<<<<< HEAD
-sp-keyring = { version = "2.0.0-rc4", package = "sp-keyring" }
-=======
 sp-keyring = "2.0.0-rc4"
->>>>>>> 4265dd6a
 substrate-subxt = { path = ".." }
 trybuild = "1.0.30"
 
